---
sidebar_position: 1
---

# ResourceGraphDefinitions

ResourceGraphDefinitions are the fundamental building blocks in **kro**. They provide a
way to define, organize, and manage sets of related Kubernetes resources as a
single, reusable unit.

## What is a ResourceGraphDefinition?

A **ResourceGraphDefinition** is a custom resource that lets you create new Kubernetes
APIs for deploying multiple resources together. It acts as a blueprint,
defining:

- What users can configure (schema)
- What resources to create (resources)
- How resources reference each other (dependencies)
- When resources should be included (conditions)
- What status to expose (status)

When you create a **ResourceGraphDefinition**, kro generates a new API (a.k.a Custom
Resource Definition) in your cluster that others can use to deploy resources in a
consistent, controlled way.

## Anatomy of a ResourceGraphDefinition

A ResourceGraphDefinition, like any Kubernetes resource, consists of three main parts:

1. **Metadata**: name, namespace, labels, etc.
2. **Spec**: Defines the structure and properties of the ResourceGraphDefinition
3. **Status**: Reflects the current state of the ResourceGraphDefinition

The `spec` section of a ResourceGraphDefinition contains two main components:

- **Schema**: Defines what an instance of your API looks like:
  - What users can configure during creation and update
  - What status information they can view
  - Default values and validation rules
- **Resources**: Specifies the Kubernetes resources to create:
  - Resource templates
  - Dependencies between resources
  - Conditions for inclusion
  - Readiness criteria
  - [External References](#resourcegraphdefinition-more-about-resources)

This structure translates to YAML as follows:

```yaml
apiVersion: kro.run/v1alpha1
kind: ResourceGraphDefinition
metadata:
  name: my-resourcegraphdefinition # Metadata section
spec:
  schema: # Define your API
    apiVersion: v1alpha1 # API version
    kind: MyAPI # API kind
    spec: {} # fields users can configure
    status: {} # fields kro will populate

  # Define the resources kro will manage
  resources:
    - id: resource1
      # declare your resources along with default values and variables
      template: {}
```

Let's look at each component in detail...

## Understanding the Schema

The schema section defines your new API's structure. It determines:

- What fields users can configure when creating instances
- What status information they can view
- Type validation and default values

Here's an example schema:

```yaml
schema:
  apiVersion: v1alpha1
  kind: WebApplication # This becomes your new API type
  spec:
    # Fields users can configure using a simple, straightforward syntax
    name: string
    image: string | default="nginx"
    replicas: integer | default=3
    ingress:
      enabled: boolean | default=false

  status:
    # Fields kro will populate automatically from your resources
    # Types are inferred from these CEL expressions
    availableReplicas: ${deployment.status.availableReplicas}
    conditions: ${deployment.status.conditions}

  validation:
    # Validating admission policies added to the new API type's CRD
    - expression: "${ self.image == 'nginx' || !self.ingress.enabled }"
      message: "Only nginx based applications can have ingress enabled"

  additionalPrinterColumns:
    # Printer columns shown for the created custom resource
    - jsonPath: .status.availableReplicas
      name: Available replicas
      type: integer
    - jsonPath: .spec.image
      name: Image
      type: string
```

**kro** follows a different approach for defining your API schema and shapes. It
leverages a human-friendly and readable syntax that is OpenAPI spec compatible.
No need to write complex OpenAPI schemas - just define your fields and types in
a straightforward way. For the complete specification of this format, check out
the [Simple Schema specification](./10-simple-schema.md). Status fields use CEL
expressions to reference fields from resources defined in your ResourceGraphDefinition.
kro automatically:

- Infers the correct types from your expressions
- Validates that referenced resources exist
- Updates these fields as your resources change

## ResourceGraphDefinition Processing

When you create a **ResourceGraphDefinition**, kro processes it in several steps to ensure
correctness and set up the necessary components:

1. **Validation**: kro validates your **ResourceGraphDefinition** to ensure it's well
   formed and follows the correct syntax, maximizing the chances of successful
   deployment, and catching as many errors as possible early on. It:

   - Validates your schema definition follows the simple schema format
   - Ensures all resource templates are valid Kubernetes manifests
   - Checks that referenced values exist and are of the correct type
   - Confirms resource dependencies form a valid Directed Acyclic Graph(DAG)
     without cycles
   - Validates all CEL expressions in status fields and conditions

2. **API Generation**: kro generates and registers a new CRD in your cluster
   based on your schema. For example, if your **ResourceGraphDefinition** defines a
   `WebApplication` API, kro creates a CRD that:

   - Provides API validation based on your schema definition
   - Automatically applies default values you've defined
   - Makes status information available to users and other systems
   - Integrates seamlessly with kubectl and other Kubernetes tools

3. **Controller Configuration**: kro configures itself to watch for instances of
   your new API and:

   - Creates all required resources following the dependency order
   - Manages references and value passing between resources
   - Handles the complete lifecycle for create, update, and delete operations
   - Keeps status information up to date based on actual resource states

For instance, when you create a `WebApplication` ResourceGraphDefinition, kro generates
the `webapplications.kro.run` CRD. When users create instances of this API, kro
manages all the underlying resources (Deployments, Services, Custom Resources,
etc.) automatically.

kro continuously monitors your ResourceGraphDefinition for changes, updating the API and
its behavior accordingly.

## ResourceGraphDefinition Instance Example

After the **ResourceGraphDefinition** is validated and registered in the cluster, users
can create instances of it. Here's an example of how an instance for the
`WebApplication` might look:

```yaml title="my-web-app-instance.yaml"
apiVersion: kro.run/v1alpha1
kind: WebApplication
metadata:
  name: my-web-app
spec:
  appName: awesome-app
  image: nginx:latest
  replicas: 3
```

## ResourceGraphDefinition More about Resources

Users can specify more controls in resources in `.spec.resources[]` 

```yaml
spec:
  resources:
    - id: {}
      template || externalRef: {}
      readyWhen: {}
      includeWhen: {}
```

### Using `externalRef` to reference Objects outside the ResourceGraphDefinition.

Users can specify if the object is something that is created out-of-band and needs to be referenced in the RGD.
An external reference could be specified like this:
```
resources:
   id: projectConfig
   externalRef:
     apiVersion: corp.platform.com/v1
     kind: Project
     metadata:
       name: default-project
       namespace: # optional, if empty uses instance namespace
```

As part of processing the Resource Graph, the instance reconciler waits for the `externalRef` object to be present and reads the object from the cluster as a node in the graph. Subsequent resources can use data from this node.

<<<<<<< HEAD
### Using Conditional CEL Expressions (`?`)

KRO can make use of CEL Expressions (see [this proposal for details](https://github.com/google/cel-spec/wiki/proposal-246) or look at the [CEL Implementation Reference](https://pkg.go.dev/github.com/google/cel-go/cel#hdr-Syntax_Changes-OptionalTypes)) to define optional runtime conditions for resources based on the conditional operator `?`. 

This allows you to optionally define values that have no predefined schema or are not hard dependencies in the Graph.

#### Using `?` for referencing schema-less objects like `ConfigMap` or `Secret`

You can use the `optional` operator to reference objects that do not have a predefined schema in the ResourceGraphDefinition. This is useful for referencing objects that may or may not exist at runtime.

> :warning: `?` removes the ability of KRO to introspect the schema of the referenced object. Thus, it cannot wait for fields after the `?` to be present. It is recommended to use conditional expressions only for objects that are not critical to the ResourceGraphDefinition's operation or when the schema cannot be known at design time.

A config map can be referenced like this:

```yaml title="config-map.yaml"
apiVersion: v1
kind: ConfigMap
metadata:
  name: demo
data:
  VALUE: "foobar"
```

```yaml title="external reference in ResourceGraphDefinition"
- id: external
  externalRef:
    apiVersion: v1
    kind: ConfigMap
    metadata:
      name: demo
      namespace: default
```

With this reference, you can access the data in your schema:

```text title="CEL Expression"
${external.data.?VALUE}
```

> :warning: KRO will only wait for the external reference to be present in the cluster, but it will not validate the schema of the referenced config. If the config map does not have the `VALUE` field, the expression will evaluate to `null` and might result in unexpected behavior in your application if not handled properly.


_For a more detailed example, see the [Optional Values & External References](../../examples/basic/optionals.md) documentation._
=======
## ResourceGraphDefinition Status Reporting

The `status` section of a `ResourceGraphDefinition` provides information about the state of the graph and it's generated `CustomResourceDefinition` and controller.

`status` includes a stable `Ready` condition (as well as a set of technical `status.conditions` that provide more detailed information about the state of the graph and its resources).

:::info

When the `Ready` condition `status` is `True`, it indicates that the ResourceGraphDefinition is valid and you can use it to create [instances](./15-instances.md).

:::

:::warning

Try to only rely on the `Ready` condition, as other condition types may change frequently and are more technical in nature, can change their API over time and are generally more indicative of KRO's internal state.

:::

Additionally, the ResourceGraphDefinition contains a `topologicalOrder` field that provides a list of resources in the order they should be processed. This is useful for understanding the dependencies between resources and their apply order.

Generally a status in `ResourceGraphDefinition` may look like

```yaml
status:
  conditions:
    - lastTransitionTime: "2025-08-06T17:26:41Z"
      message: resource graph and schema are valid
      observedGeneration: 1
      reason: Valid
      status: "True"
      type: ResourceGraphAccepted
    - lastTransitionTime: "2025-08-06T17:26:41Z"
      message: kind DeploymentService has been accepted and ready
      observedGeneration: 1
      reason: Ready
      status: "True"
      type: KindReady
    - lastTransitionTime: "2025-08-06T17:26:41Z"
      message: controller is running
      observedGeneration: 1
      reason: Running
      status: "True"
      type: ControllerReady
    - lastTransitionTime: "2025-08-06T17:26:41Z"
      message: ""
      observedGeneration: 1
      reason: Ready
      status: "True"
      type: Ready
  state: Active
  topologicalOrder:
    - configmap
    - deployment
```
>>>>>>> 2c9b0d48
<|MERGE_RESOLUTION|>--- conflicted
+++ resolved
@@ -211,10 +211,10 @@
 
 As part of processing the Resource Graph, the instance reconciler waits for the `externalRef` object to be present and reads the object from the cluster as a node in the graph. Subsequent resources can use data from this node.
 
-<<<<<<< HEAD
+
 ### Using Conditional CEL Expressions (`?`)
 
-KRO can make use of CEL Expressions (see [this proposal for details](https://github.com/google/cel-spec/wiki/proposal-246) or look at the [CEL Implementation Reference](https://pkg.go.dev/github.com/google/cel-go/cel#hdr-Syntax_Changes-OptionalTypes)) to define optional runtime conditions for resources based on the conditional operator `?`. 
+KRO can make use of CEL Expressions (see [this proposal for details](https://github.com/google/cel-spec/wiki/proposal-246) or look at the [CEL Implementation Reference](https://pkg.go.dev/github.com/google/cel-go/cel#hdr-Syntax_Changes-OptionalTypes)) to define optional runtime conditions for resources based on the conditional operator `?`.
 
 This allows you to optionally define values that have no predefined schema or are not hard dependencies in the Graph.
 
@@ -255,7 +255,7 @@
 
 
 _For a more detailed example, see the [Optional Values & External References](../../examples/basic/optionals.md) documentation._
-=======
+
 ## ResourceGraphDefinition Status Reporting
 
 The `status` section of a `ResourceGraphDefinition` provides information about the state of the graph and it's generated `CustomResourceDefinition` and controller.
@@ -309,5 +309,4 @@
   topologicalOrder:
     - configmap
     - deployment
-```
->>>>>>> 2c9b0d48
+```