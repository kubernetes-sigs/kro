// Copyright 2025 The Kube Resource Orchestrator Authors
//
// Licensed under the Apache License, Version 2.0 (the "License");
// you may not use this file except in compliance with the License.
// You may obtain a copy of the License at
//
//     http://www.apache.org/licenses/LICENSE-2.0
//
// Unless required by applicable law or agreed to in writing, software
// distributed under the License is distributed on an "AS IS" BASIS,
// WITHOUT WARRANTIES OR CONDITIONS OF ANY KIND, either express or implied.
// See the License for the specific language governing permissions and
// limitations under the License.

package ast

import (
	"fmt"
	"strings"

	"github.com/google/cel-go/cel"
	exprpb "google.golang.org/genproto/googleapis/api/expr/v1alpha1"

	krocel "github.com/kro-run/kro/pkg/cel"
)

// ResourceDependency represents a resource and its accessed path within a CEL expression.
// For example, in the expression "deployment.spec.replicas > 0",
// ID would be "deployment" and Path would be "deployment.spec.replicas"
type ResourceDependency struct {
	// ID is the root resource identifier (e.g "deployment", "service", "pod")
	ID string
	// Path is the full access path including nested fields
	// For example: "deployment.spec.replicas" or "service.metadata.name"
	Path string
}

// FunctionCall represents an invocation of a declared function within a CEL expression.
// This tracks both the function name and its arguments as they appear in the expression
//
// The arguments are string representations of the AST nodes. We mainly ignore them for
// now, but they could be used to further analyze the expression.
type FunctionCall struct {
	// Name is the function identifier
	// For example: "hash" "toLower"
	Name string

	// Arguments contains the string representation of each argument passed to the function
	// For example: ["deployment.name", "'frontend'"] for a call like concat(deployment.name, "frontend")
	Arguments []string
}

// UnknownResource represents a resource reference in the expression that wasn't
// declared in the known resources list. This helps identify potentially missing
// or misspelled resource ids.
type UnknownResource struct {
	// ID is the undeclared resource identifier that was referenced
	ID string
	// Path is the full access path that was attempted with this unknown resource
	// For example: "unknown_resource.field.subfield"
	Path string
}

// UnknownFunction represents a function call in the expression that wasn't
// declared in the known functions list and isn't a CEL built in function.
type UnknownFunction struct {
	// Name is the undeclared function identifier that was called
	Name string
}

// ExpressionInspection contains all the findings from analyzing a CEL expression.
// It tracks all resources accessed, functions called, and any unknown references.
type ExpressionInspection struct {
	// ResourceDependencies lists all known resources and their access paths
	// used in the expression
	ResourceDependencies []ResourceDependency
	// FunctionCalls lists all known function calls and their arguments found
	// in the expression
	FunctionCalls []FunctionCall
	// UnknownResources lists any resource references that weren't declared
	UnknownResources []UnknownResource
	// UnknownFunctions lists any function calls that weren't declared, either
	// by kro engine, standard libraries or CEL built-in functions.
	UnknownFunctions []UnknownFunction
}

// Inspector analyzes CEL expressions to discover resource and function dependencies.
// It maintains the CEL environment and tracks which resources and functions are known.
type Inspector struct {
	// env is the CEL evaluation environment containing type definitions and functions
	env *cel.Env

	// resources is a set of known resource ids that can be referenced in expressions
	resources map[string]struct{}

	// functions is a set of known function names that can be called in expressions
	functions map[string]struct{}

	// Track active loop variables
	loopVars map[string]struct{}
}

// knownFunctions contains the list of all CEL functions that are supported
var knownFunctions = []string{
	"random.seededString",
}

// DefaultInspector creates a new Inspector instance with the given resources and functions.
//
// TODO(a-hilaly): unify CEL environment creation with the rest of the codebase.
func DefaultInspector(resources []string, functions []string) (*Inspector, error) {
	declarations := make([]cel.EnvOption, 0, len(resources)+len(functions))

	resourceMap := make(map[string]struct{})
	for _, resource := range resources {
		declarations = append(declarations, cel.Variable(resource, cel.AnyType))
		resourceMap[resource] = struct{}{}
	}

	functionMap := make(map[string]struct{})
	for _, function := range functions {
		fn := cel.Function(function, cel.Overload(function+"_any", []*cel.Type{cel.AnyType}, cel.AnyType))
		declarations = append(declarations, fn)
		functionMap[function] = struct{}{}
	}

	env, err := krocel.DefaultEnvironment(krocel.WithCustomDeclarations(declarations))
	if err != nil {
		return nil, fmt.Errorf("failed to create CEL environment: %v", err)
	}

	return &Inspector{
		env:       env,
		resources: resourceMap,
		functions: functionMap,
		loopVars:  make(map[string]struct{}),
	}, nil
}

// NewInspectorWithEnv creates a new Inspector with the given CEL environment and resource names.
func NewInspectorWithEnv(env *cel.Env, resources []string) *Inspector {
	resourceMap := make(map[string]struct{})
	for _, resource := range resources {
		resourceMap[resource] = struct{}{}
	}

	functionMap := make(map[string]struct{})
	for _, function := range knownFunctions {
		functionMap[function] = struct{}{}
	}

	return &Inspector{
		env:       env,
		resources: resourceMap,
		functions: functionMap,
		loopVars:  make(map[string]struct{}),
	}
}

// Inspect analyzes the given CEL expression and returns an ExpressionInspection.
//
// This function can be called multiple times with different expressions using the same
// Inspector instance (AND environment).
func (a *Inspector) Inspect(expression string) (ExpressionInspection, error) {
	ast, iss := a.env.Parse(expression)
	if iss.Err() != nil {
		return ExpressionInspection{}, fmt.Errorf("failed to parse expression: %v", iss.Err())
	}

	parsed, err := cel.AstToParsedExpr(ast)
	if err != nil {
		return ExpressionInspection{}, fmt.Errorf("failed to check expression: %v", err)
	}
	return a.inspectAst(parsed.GetExpr(), ""), nil
}

// inspectAst recursively traverses a CEL expressions AST and collects all resource
// dependencies and function calls. It builds paths for nested field access and handles
// different expression types.
func (a *Inspector) inspectAst(expr *exprpb.Expr, currentPath string) ExpressionInspection {
	switch e := expr.ExprKind.(type) {
	case *exprpb.Expr_SelectExpr:
		// build the path in **reverse order** /!\
		newPath := e.SelectExpr.Field
		if currentPath != "" {
			newPath = newPath + "." + currentPath
		}
		return a.inspectAst(e.SelectExpr.Operand, newPath)
	case *exprpb.Expr_CallExpr:
		return a.inspectCall(e.CallExpr, currentPath)
	case *exprpb.Expr_IdentExpr:
		return a.inspectIdent(e.IdentExpr, currentPath)
	case *exprpb.Expr_ComprehensionExpr:
		return a.inspectComprehension(e.ComprehensionExpr, currentPath)
	default:
		return ExpressionInspection{}
	}
}

// inspectCall analyzes function calls and method invocations within a CEL expression.
// It tracks three types of calls:
// 1. Custom functions (declared in Inspector initialization)
// 2. Method calls on resources ( list.filter(...))
// 3. Unknown functions (neither custom nor internal)
func (a *Inspector) inspectCall(call *exprpb.Expr_Call, currentPath string) ExpressionInspection {
	inspection := ExpressionInspection{}

	// First process arguments to get their dependencies
	for _, arg := range call.Args {
		argInspection := a.inspectAst(arg, "")
		inspection.ResourceDependencies = append(inspection.ResourceDependencies, argInspection.ResourceDependencies...)
		inspection.FunctionCalls = append(inspection.FunctionCalls, argInspection.FunctionCalls...)
		inspection.UnknownResources = append(inspection.UnknownResources, argInspection.UnknownResources...)
		inspection.UnknownFunctions = append(inspection.UnknownFunctions, argInspection.UnknownFunctions...)
	}

	// Handle namespaced function calls (e.g., random.seededString)
	if target := call.Target; target != nil {
		if ident, ok := target.ExprKind.(*exprpb.Expr_IdentExpr); ok {
			fullName := ident.IdentExpr.Name + "." + call.Function
			if _, ok := a.functions[fullName]; ok {
				// This is a known namespaced function, record the call
				args := make([]string, 0, len(call.Args))
				for _, arg := range call.Args {
					args = append(args, a.exprToString(arg))
				}
				inspection.FunctionCalls = append(inspection.FunctionCalls, FunctionCall{
					Name:      fullName,
					Arguments: args,
				})
				return inspection
			}
		}
	}

	// Handle the current function - only if it's not part of a chain
	if _, isFunction := a.functions[call.Function]; isFunction && call.Target == nil {
		functionCall := FunctionCall{
			Name: call.Function,
		}
		for _, arg := range call.Args {
			functionCall.Arguments = append(functionCall.Arguments, a.exprToString(arg))
		}
		inspection.FunctionCalls = append(inspection.FunctionCalls, functionCall)
	}

	// Then handle the target if it exists
	if call.Target != nil {
		targetInspection := a.inspectAst(call.Target, currentPath)
		inspection.ResourceDependencies = append(inspection.ResourceDependencies, targetInspection.ResourceDependencies...)
		inspection.FunctionCalls = append(inspection.FunctionCalls, targetInspection.FunctionCalls...)
		inspection.UnknownResources = append(inspection.UnknownResources, targetInspection.UnknownResources...)
		inspection.UnknownFunctions = append(inspection.UnknownFunctions, targetInspection.UnknownFunctions...)

		// Add the chained call representation
		inspection.FunctionCalls = append(inspection.FunctionCalls, FunctionCall{
			Name: fmt.Sprintf("%s.%s", a.exprToString(call.Target), call.Function),
		})
	} else if !a.env.HasFunction(call.Function) {
		// This is an unknown function, but not an internal one
		inspection.UnknownFunctions = append(inspection.UnknownFunctions, UnknownFunction{Name: call.Function})
	}

	return inspection
}

// inspectIdent analyzes identifier expressions in CEL and determines if they are known resources
// or unknown references. It handles the base identifiers in field access chains and distinguishes
// between declared resources and unknown/internal identifiers.
func (a *Inspector) inspectIdent(ident *exprpb.Expr_Ident, currentPath string) ExpressionInspection {
	// Check if it's a loop variable
	if _, isLoopVar := a.loopVars[ident.Name]; isLoopVar {
		return ExpressionInspection{} // Loop variables are not resources
	}

	if _, isResource := a.resources[ident.Name]; isResource {
		fullPath := ident.Name
		if currentPath != "" {
			fullPath += "." + currentPath
		}
		return ExpressionInspection{
			ResourceDependencies: []ResourceDependency{{
				ID:   ident.Name,
				Path: fullPath,
			}},
		}
	}
	// If it's not a known resource, it's an unknown resource
	if !isInternalIdentifier(ident.Name) {
		path := ident.Name
		if currentPath != "" {
			path += "." + currentPath
		}
		return ExpressionInspection{
			UnknownResources: []UnknownResource{{
				ID:   ident.Name,
				Path: path,
			}},
		}
	}
	return ExpressionInspection{}
}

// inspectComprehension analyzes list comprehensions in CEL expressions (filter and map operations).
// It tracks dependencies from the iteration range, condition, step, and result expressions.
func (a *Inspector) inspectComprehension(comp *exprpb.Expr_Comprehension, currentPath string) ExpressionInspection {
	inspection := ExpressionInspection{}

	// Variable scoping in CEL expressions requires careful handling of identifiers.
	// Consider this example of variable shadowing:
	//
	// given:
	//   - a declared resource: "deployment"
	//   - an expression: `i + deployment.metadata.labels.filter(i, i == "something")`
	//
	// The identifier 'i' appears in two contexts:
	//   1. As a free variable: `i +` (should be marked as unknown resource)
	//   2. As a loop variable: `filter(i, i == "something")` (should be ignored)
	//
	// Even though the same identifier 'i' is used, it has different semantics:
	//   - The first 'i' is a reference to an undeclared resource
	//   - The second 'i' is a scoped variable within the filter comprehension
	//   - The third 'i' refers to the loop variable from the filter
	//
	// This demonstrates why we need to:
	//   1. Track loop variables separately from resources
	//   2. Consider the scope of each identifier
	//   3. Properly handle variable shadowing
	a.loopVars[comp.IterVar] = struct{}{}
	defer delete(a.loopVars, comp.IterVar)

	// Inspect the range we're iterating over
	iterRangeInspection := a.inspectAst(comp.IterRange, currentPath)
	inspection.ResourceDependencies = append(inspection.ResourceDependencies, iterRangeInspection.ResourceDependencies...)
	inspection.FunctionCalls = append(inspection.FunctionCalls, iterRangeInspection.FunctionCalls...)
	inspection.UnknownResources = append(inspection.UnknownResources, iterRangeInspection.UnknownResources...)
	inspection.UnknownFunctions = append(inspection.UnknownFunctions, iterRangeInspection.UnknownFunctions...)

	// For filters, inspect the condition
	if comp.LoopCondition != nil {
		conditionInspection := a.inspectAst(comp.LoopCondition, "")
		inspection.ResourceDependencies = append(inspection.ResourceDependencies, conditionInspection.ResourceDependencies...)
		inspection.FunctionCalls = append(inspection.FunctionCalls, conditionInspection.FunctionCalls...)
		inspection.UnknownResources = append(inspection.UnknownResources, conditionInspection.UnknownResources...)
		inspection.UnknownFunctions = append(inspection.UnknownFunctions, conditionInspection.UnknownFunctions...)
	}

	// For maps, inspect the loop step (transformation)
	if comp.LoopStep != nil {
		stepInspection := a.inspectAst(comp.LoopStep, "")
		inspection.ResourceDependencies = append(inspection.ResourceDependencies, stepInspection.ResourceDependencies...)
		inspection.FunctionCalls = append(inspection.FunctionCalls, stepInspection.FunctionCalls...)
		inspection.UnknownResources = append(inspection.UnknownResources, stepInspection.UnknownResources...)
		inspection.UnknownFunctions = append(inspection.UnknownFunctions, stepInspection.UnknownFunctions...)
	}

	// Inspect the result expression
	resultInspection := a.inspectAst(comp.Result, "")
	inspection.ResourceDependencies = append(inspection.ResourceDependencies, resultInspection.ResourceDependencies...)
	inspection.FunctionCalls = append(inspection.FunctionCalls, resultInspection.FunctionCalls...)
	inspection.UnknownResources = append(inspection.UnknownResources, resultInspection.UnknownResources...)
	inspection.UnknownFunctions = append(inspection.UnknownFunctions, resultInspection.UnknownFunctions...)

	// Record the comprehension operation
	if comp.LoopStep == nil {
		inspection.FunctionCalls = append(inspection.FunctionCalls, FunctionCall{
			Name: "filter",
			Arguments: []string{
				a.exprToString(comp.IterRange),
				a.exprToString(comp.LoopCondition), // Add filter condition
				a.exprToString(comp.Result),
			},
		})
	} else {
		inspection.FunctionCalls = append(inspection.FunctionCalls, FunctionCall{
			Name: "map",
			Arguments: []string{
				a.exprToString(comp.IterRange),
				a.exprToString(comp.LoopStep), // Add map transformation
				a.exprToString(comp.Result),
			},
		})
	}

	return inspection
}

// exprToString converts a CEL expression to its string representation.
// This is used primarily for recording function arguments and creating readable output.
func (a *Inspector) exprToString(expr *exprpb.Expr) string {
	if expr == nil {
		return "<nil>"
	}

	switch e := expr.ExprKind.(type) {
	case *exprpb.Expr_ConstExpr:
		return a.constantExpressionToString(e.ConstExpr)

	case *exprpb.Expr_IdentExpr:
		return e.IdentExpr.Name

	case *exprpb.Expr_SelectExpr:
		return fmt.Sprintf("%s.%s", a.exprToString(e.SelectExpr.Operand), e.SelectExpr.Field)

	case *exprpb.Expr_CallExpr:
		return a.callExpressionToString(e.CallExpr)

	case *exprpb.Expr_ListExpr:
		return a.listExpressionToString(e.ListExpr)

	case *exprpb.Expr_StructExpr:
		return a.structExpressionToString(e.StructExpr)

	default:
		return fmt.Sprintf("<unknown expression type: %T>", e)
	}
}

// constantExpressionToString converts a constant expression to its string representation.
func (a *Inspector) constantExpressionToString(c *exprpb.Constant) string {
	switch kind := c.ConstantKind.(type) {
	case *exprpb.Constant_BoolValue:
		return fmt.Sprintf("%v", kind.BoolValue)
	case *exprpb.Constant_BytesValue:
		return fmt.Sprintf("b\"%s\"", kind.BytesValue)
	case *exprpb.Constant_DoubleValue:
		return fmt.Sprintf("%v", kind.DoubleValue)
	case *exprpb.Constant_Int64Value:
		return fmt.Sprintf("%v", kind.Int64Value)
	case *exprpb.Constant_StringValue:
		return fmt.Sprintf("%q", kind.StringValue)
	case *exprpb.Constant_Uint64Value:
		return fmt.Sprintf("%vu", kind.Uint64Value)
	case *exprpb.Constant_NullValue:
		return "null"
	default:
		return "<unknown constant>"
	}
}

// callExpressionToString converts a function call expression to its string representation.
// This includes both regular function calls and operator calls.
func (a *Inspector) callExpressionToString(call *exprpb.Expr_Call) string {
	args := make([]string, len(call.Args))
	for i, arg := range call.Args {
		args[i] = a.exprToString(arg)
	}

	// Handle special operators
	if strings.HasPrefix(call.Function, "_") && strings.HasSuffix(call.Function, "_") {
		switch call.Function {
		case "_+_", "_-_", "_*_", "_/_", "_%_", "_<_", "_<=_", "_>_", "_>=_", "_==_", "_!=_":
			if len(args) == 2 {
				op := strings.Trim(call.Function, "_")
				return fmt.Sprintf("(%s %s %s)", args[0], op, args[1])
			}
		case "_&&_":
			if len(args) == 2 {
				return fmt.Sprintf("(%s && %s)", args[0], args[1])
			}
		case "_||_":
			if len(args) == 2 {
				return fmt.Sprintf("(%s || %s)", args[0], args[1])
			}
		case "_?_:_":
			if len(args) == 3 {
				return fmt.Sprintf("(%s ? %s : %s)", args[0], args[1], args[2])
			}
		case "_[_]":
			if len(args) == 2 {
				return fmt.Sprintf("%s[%s]", args[0], args[1])
			}
		}
	}

	if call.Target != nil {
		// Method call e.g bucket.metadata.labels.keys()
		return fmt.Sprintf("%s.%s(%s)", a.exprToString(call.Target), call.Function, strings.Join(args, ", "))
	}

	// Regular function call
	return fmt.Sprintf("%s(%s)", call.Function, strings.Join(args, ", "))
}

func (a *Inspector) listExpressionToString(list *exprpb.Expr_CreateList) string {
	elements := make([]string, len(list.Elements))
	for i, elem := range list.Elements {
		elements[i] = a.exprToString(elem)
	}
	return fmt.Sprintf("[%s]", strings.Join(elements, ", "))
}

func (a *Inspector) structExpressionToString(s *exprpb.Expr_CreateStruct) string {
	if s.MessageName != "" {
		// Message construction
		entries := make([]string, len(s.Entries))
		for i, entry := range s.Entries {
			if field := entry.GetFieldKey(); field != "" {
				value := a.exprToString(entry.GetValue())
				entries[i] = fmt.Sprintf("%s: %s", field, value)
			}
		}
		return fmt.Sprintf("%s{%s}", s.MessageName, strings.Join(entries, ", "))
	}

	// Regular struct/map creation
	entries := make([]string, len(s.Entries))
	for i, entry := range s.Entries {
		value := a.exprToString(entry.GetValue())
		if field := entry.GetFieldKey(); field != "" {
			entries[i] = fmt.Sprintf("%s: %s", field, value)
		} else if key := entry.GetMapKey(); key != nil {
			entries[i] = fmt.Sprintf("%s: %s", a.exprToString(key), value)
		}
	}
	return fmt.Sprintf("{%s}", strings.Join(entries, ", "))
}

func isInternalIdentifier(name string) bool {
	return name == "@result" || strings.HasPrefix(name, "$$")
}
<<<<<<< HEAD

func isInternalFunction(name string) bool {
	internalFunctions := map[string]bool{
		"_?._":    true,
		"_+_":     true,
		"_-_":     true,
		"_*_":     true,
		"_/_":     true,
		"_%_":     true,
		"_<_":     true,
		"_<=_":    true,
		"_>_":     true,
		"_>=_":    true,
		"_==_":    true,
		"_!=_":    true,
		"_&&_":    true,
		"_||_":    true,
		"_?_:_":   true,
		"_[_]":    true,
		"size":    true,
		"in":      true,
		"matches": true,
		// types
		"int":       true,
		"uint":      true,
		"double":    true,
		"bool":      true,
		"string":    true,
		"bytes":     true,
		"timestamp": true,
		"duration":  true,
		"type":      true,

		// Collection Functions
		"filter":     true,
		"map":        true,
		"all":        true,
		"exists":     true,
		"exists_one": true,

		// Custom Functions
		"random.seededString": true,
	}
	return internalFunctions[name]
}
=======
>>>>>>> e6c7fd38
<|MERGE_RESOLUTION|>--- conflicted
+++ resolved
@@ -519,51 +519,3 @@
 func isInternalIdentifier(name string) bool {
 	return name == "@result" || strings.HasPrefix(name, "$$")
 }
-<<<<<<< HEAD
-
-func isInternalFunction(name string) bool {
-	internalFunctions := map[string]bool{
-		"_?._":    true,
-		"_+_":     true,
-		"_-_":     true,
-		"_*_":     true,
-		"_/_":     true,
-		"_%_":     true,
-		"_<_":     true,
-		"_<=_":    true,
-		"_>_":     true,
-		"_>=_":    true,
-		"_==_":    true,
-		"_!=_":    true,
-		"_&&_":    true,
-		"_||_":    true,
-		"_?_:_":   true,
-		"_[_]":    true,
-		"size":    true,
-		"in":      true,
-		"matches": true,
-		// types
-		"int":       true,
-		"uint":      true,
-		"double":    true,
-		"bool":      true,
-		"string":    true,
-		"bytes":     true,
-		"timestamp": true,
-		"duration":  true,
-		"type":      true,
-
-		// Collection Functions
-		"filter":     true,
-		"map":        true,
-		"all":        true,
-		"exists":     true,
-		"exists_one": true,
-
-		// Custom Functions
-		"random.seededString": true,
-	}
-	return internalFunctions[name]
-}
-=======
->>>>>>> e6c7fd38
