--- conflicted
+++ resolved
@@ -34,7 +34,7 @@
 	resourcegraphdefinitionctrl "github.com/kro-run/kro/pkg/controller/resourcegraphdefinition"
 	"github.com/kro-run/kro/pkg/dynamiccontroller"
 	"github.com/kro-run/kro/pkg/graph"
-	// +kubebuilder:scaffold:imports
+	//+kubebuilder:scaffold:imports
 )
 
 var (
@@ -47,7 +47,7 @@
 
 	utilruntime.Must(xv1alpha1.AddToScheme(scheme))
 	utilruntime.Must(extv1.AddToScheme(scheme))
-	// +kubebuilder:scaffold:scheme
+	//+kubebuilder:scaffold:scheme
 }
 
 type customLevelEnabler struct {
@@ -151,11 +151,10 @@
 		Metrics: metricsserver.Options{
 			BindAddress: metricsAddr,
 		},
-<<<<<<< HEAD
 		GracefulShutdownTimeout: &gracefulShutdownTimeout,
 		HealthProbeBindAddress:  probeAddr,
 		LeaderElection:          enableLeaderElection,
-		LeaderElectionID:        "6f0f64a5.kro.run",
+		LeaderElectionID:        "kro-controller",
 		LeaderElectionNamespace: leaderElectionNamespace,
 		// LeaderElectionReleaseOnCancel defines if the leader should step down voluntarily
 		// when the Manager ends. This requires the binary to immediately end when the
@@ -167,16 +166,8 @@
 		// the manager stops, so would be fine to enable this option. However,
 		// if you are doing or is intended to do any operation such as perform cleanups
 		// after the manager stops then its usage might be unsafe.
-		// LeaderElectionReleaseOnCancel: true,
-		Logger: rootLogger,
-=======
-		HealthProbeBindAddress:        probeAddr,
-		LeaderElection:                enableLeaderElection,
-		LeaderElectionID:              "kro-controller",
-		LeaderElectionNamespace:       leaderElectionNamespace,
 		LeaderElectionReleaseOnCancel: false,
 		Logger:                        rootLogger,
->>>>>>> 1ac62c1d
 	})
 	if err != nil {
 		setupLog.Error(err, "unable to start manager")
@@ -218,7 +209,7 @@
 		os.Exit(1)
 	}
 
-	// +kubebuilder:scaffold:builder
+	//+kubebuilder:scaffold:builder
 
 	if err = mgr.AddHealthzCheck("healthz", healthz.Ping); err != nil {
 		setupLog.Error(err, "unable to set up health check")
