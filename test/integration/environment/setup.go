// Copyright 2025 The Kubernetes Authors.
//
// Licensed under the Apache License, Version 2.0 (the "License");
// you may not use this file except in compliance with the License.
// You may obtain a copy of the License at
//
//     http://www.apache.org/licenses/LICENSE-2.0
//
// Unless required by applicable law or agreed to in writing, software
// distributed under the License is distributed on an "AS IS" BASIS,
// WITHOUT WARRANTIES OR CONDITIONS OF ANY KIND, either express or implied.
// See the License for the specific language governing permissions and
// limitations under the License.

package environment

import (
	"context"
	"errors"
	"fmt"
	"io"
	"path/filepath"
	"time"

	"github.com/go-logr/logr"
	"k8s.io/client-go/kubernetes/scheme"
	"k8s.io/utils/ptr"
	ctrl "sigs.k8s.io/controller-runtime"
	"sigs.k8s.io/controller-runtime/pkg/client"
	"sigs.k8s.io/controller-runtime/pkg/envtest"
	logf "sigs.k8s.io/controller-runtime/pkg/log"
	"sigs.k8s.io/controller-runtime/pkg/log/zap"
	"sigs.k8s.io/controller-runtime/pkg/metrics/server"

	krov1alpha1 "github.com/kro-run/kro/api/v1alpha1"
	kroclient "github.com/kro-run/kro/pkg/client"
	ctrlinstance "github.com/kro-run/kro/pkg/controller/instance"
	ctrlresourcegraphdefinition "github.com/kro-run/kro/pkg/controller/resourcegraphdefinition"
	"github.com/kro-run/kro/pkg/dynamiccontroller"
	"github.com/kro-run/kro/pkg/graph"
)

type Environment struct {
	context context.Context
	cancel  context.CancelFunc

	ControllerConfig ControllerConfig
	Client           client.Client
	TestEnv          *envtest.Environment
	CtrlManager      ctrl.Manager
	ClientSet        *kroclient.Set
	CRDManager       kroclient.CRDClient
	GraphBuilder     *graph.Builder
	ManagerResult    chan error
}

type ControllerConfig struct {
	AllowCRDDeletion bool
	ReconcileConfig  ctrlinstance.ReconcileConfig
	Logger           *logr.Logger
}

<<<<<<< HEAD
func New(controllerConfig ControllerConfig) (*Environment, error) {
	return NewWithContext(context.Background(), controllerConfig)
}

func NewWithContext(ctx context.Context, controllerConfig ControllerConfig) (*Environment, error) {
=======
func New(ctx context.Context, controllerConfig ControllerConfig) (*Environment, error) {
>>>>>>> d9882953
	env := &Environment{
		ControllerConfig: controllerConfig,
	}

	// Setup logging
<<<<<<< HEAD
	if controllerConfig.Logger != nil {
		logf.SetLogger(*controllerConfig.Logger)
	} else {
		logf.SetLogger(zap.New(zap.WriteTo(io.Discard), zap.UseDevMode(true)))
	}

=======
	logf.SetLogger(zap.New(zap.WriteTo(io.Discard), zap.UseDevMode(true)))
>>>>>>> d9882953
	env.context, env.cancel = context.WithCancel(ctx)

	env.TestEnv = &envtest.Environment{
		CRDDirectoryPaths: []string{
			// resourcegraphdefinition CRD
			filepath.Join("../../../..", "config", "crd", "bases"),
			// ACK ec2 CRDs
			filepath.Join("../..", "crds", "ack-ec2-controller"),
			// ACK iam CRDs
			filepath.Join("../..", "crds", "ack-iam-controller"),
			// ACK eks CRDs
			filepath.Join("../..", "crds", "ack-eks-controller"),
		},
		ErrorIfCRDPathMissing:   true,
		ControlPlaneStopTimeout: 2 * time.Minute,
	}

	// Start the test environment
	cfg, err := env.TestEnv.Start()
	if err != nil {
		return nil, fmt.Errorf("starting test environment: %w", err)
	}

	clientSet, err := kroclient.NewSet(kroclient.Config{
		RestConfig: cfg,
	})
	if err != nil {
		return nil, fmt.Errorf("creating client set: %w", err)
	}
	env.ClientSet = clientSet

	// Setup scheme
	if err := krov1alpha1.AddToScheme(scheme.Scheme); err != nil {
		return nil, fmt.Errorf("adding kro scheme: %w", err)
	}

	// Initialize clients
	if err := env.initializeClients(); err != nil {
		return nil, fmt.Errorf("initializing clients: %w", err)
	}

	// Setup and start controller
	if err := env.setupController(); err != nil {
		return nil, fmt.Errorf("setting up controller: %w", err)
	}

	time.Sleep(1 * time.Second)
	return env, nil
}

func (e *Environment) initializeClients() error {
	var err error

	e.Client, err = client.New(e.ClientSet.RESTConfig(), client.Options{Scheme: scheme.Scheme})
	if err != nil {
		return fmt.Errorf("creating client: %w", err)
	}

	e.CRDManager = e.ClientSet.CRD(kroclient.CRDWrapperConfig{})

	restConfig := e.ClientSet.RESTConfig()
	e.GraphBuilder, err = graph.NewBuilder(restConfig)
	if err != nil {
		return fmt.Errorf("creating graph builder: %w", err)
	}

	return nil
}

func (e *Environment) setupController() error {
	var logger logr.Logger
	if e.ControllerConfig.Logger != nil {
		logger = *e.ControllerConfig.Logger
	} else {
		logger = noopLogger()
	}
	dc := dynamiccontroller.NewDynamicController(
		logger,
		dynamiccontroller.Config{
			Workers:         3,
			ResyncPeriod:    60 * time.Second,
			QueueMaxRetries: 20,
			MinRetryDelay:   200 * time.Millisecond,
			MaxRetryDelay:   1000 * time.Second,
			RateLimit:       10,
			BurstLimit:      100,
		},
		e.ClientSet.Metadata())

	rgReconciler := ctrlresourcegraphdefinition.NewResourceGraphDefinitionReconciler(
		e.ClientSet,
		e.ControllerConfig.AllowCRDDeletion,
		dc,
		e.GraphBuilder,
		1,
	)

	var err error
	e.CtrlManager, err = ctrl.NewManager(e.ClientSet.RESTConfig(), ctrl.Options{
		Scheme: scheme.Scheme,
		Metrics: server.Options{
			// Disable the metrics server
			BindAddress: "0",
		},
		GracefulShutdownTimeout: ptr.To(30 * time.Second),
	})
	if err != nil {
		return fmt.Errorf("creating manager: %w", err)
	}

	if err := e.CtrlManager.Add(dc); err != nil {
		return fmt.Errorf("adding dynamic controller to manager: %w", err)
	}

	if err = rgReconciler.SetupWithManager(e.CtrlManager); err != nil {
		return fmt.Errorf("setting up reconciler: %w", err)
	}

	e.ManagerResult = make(chan error, 1)
	go func() {
		e.ManagerResult <- e.CtrlManager.Start(e.context)
	}()

	return nil
}

func (e *Environment) Stop() error {
	e.cancel()
	time.Sleep(1 * time.Second)
	return errors.Join(e.TestEnv.Stop(), <-e.ManagerResult)
}

func noopLogger() logr.Logger {
	// route all logs to a file
	/* fileName := "test-integration.log"
	file, err := os.OpenFile(fileName, os.O_CREATE|os.O_WRONLY|os.O_APPEND, 0666)
	if err != nil {
		panic(fmt.Sprintf("failed to open log file: %v", err))
	} */

	logger := zap.New(zap.UseFlagOptions(&zap.Options{
		DestWriter:  io.Discard,
		Development: true,
	}))

	return logger
}<|MERGE_RESOLUTION|>--- conflicted
+++ resolved
@@ -60,30 +60,25 @@
 	Logger           *logr.Logger
 }
 
-<<<<<<< HEAD
+func New(ctx context.Context, controllerConfig ControllerConfig) (*Environment, error) {
 func New(controllerConfig ControllerConfig) (*Environment, error) {
 	return NewWithContext(context.Background(), controllerConfig)
 }
 
 func NewWithContext(ctx context.Context, controllerConfig ControllerConfig) (*Environment, error) {
-=======
-func New(ctx context.Context, controllerConfig ControllerConfig) (*Environment, error) {
->>>>>>> d9882953
 	env := &Environment{
 		ControllerConfig: controllerConfig,
 	}
 
 	// Setup logging
-<<<<<<< HEAD
+	logf.SetLogger(zap.New(zap.WriteTo(io.Discard), zap.UseDevMode(true)))
+	env.context, env.cancel = context.WithCancel(ctx)
 	if controllerConfig.Logger != nil {
 		logf.SetLogger(*controllerConfig.Logger)
 	} else {
 		logf.SetLogger(zap.New(zap.WriteTo(io.Discard), zap.UseDevMode(true)))
 	}
 
-=======
-	logf.SetLogger(zap.New(zap.WriteTo(io.Discard), zap.UseDevMode(true)))
->>>>>>> d9882953
 	env.context, env.cancel = context.WithCancel(ctx)
 
 	env.TestEnv = &envtest.Environment{
