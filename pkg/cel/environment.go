--- conflicted
+++ resolved
@@ -54,11 +54,8 @@
 	declarations := []cel.EnvOption{
 		ext.Lists(),
 		ext.Strings(),
-<<<<<<< HEAD
 		cel.OptionalTypes(),
-=======
 		ext.Encoders(),
->>>>>>> eefa3bae
 		library.Random(),
 	}
 
