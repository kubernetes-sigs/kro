---
apiVersion: apiextensions.k8s.io/v1
kind: CustomResourceDefinition
metadata:
  annotations:
    controller-gen.kubebuilder.io/version: v0.16.2
  name: resourcegraphdefinitions.kro.run
spec:
  group: kro.run
  names:
    kind: ResourceGraphDefinition
    listKind: ResourceGraphDefinitionList
    plural: resourcegraphdefinitions
    shortNames:
    - rgd
    singular: resourcegraphdefinition
  scope: Cluster
  versions:
  - additionalPrinterColumns:
    - jsonPath: .spec.schema.apiVersion
      name: APIVERSION
      type: string
    - jsonPath: .spec.schema.kind
      name: KIND
      type: string
    - jsonPath: .status.state
      name: STATE
      type: string
    - jsonPath: .status.topologicalOrder
      name: TOPOLOGICALORDER
      priority: 1
      type: string
    - jsonPath: .metadata.creationTimestamp
      name: AGE
      type: date
    name: v1alpha1
    schema:
      openAPIV3Schema:
        description: ResourceGraphDefinition is the Schema for the resourcegraphdefinitions
          API
        properties:
          apiVersion:
            description: |-
              APIVersion defines the versioned schema of this representation of an object.
              Servers should convert recognized schemas to the latest internal value, and
              may reject unrecognized values.
              More info: https://git.k8s.io/community/contributors/devel/sig-architecture/api-conventions.md#resources
            type: string
          kind:
            description: |-
              Kind is a string value representing the REST resource this object represents.
              Servers may infer this from the endpoint the client submits requests to.
              Cannot be updated.
              In CamelCase.
              More info: https://git.k8s.io/community/contributors/devel/sig-architecture/api-conventions.md#types-kinds
            type: string
          metadata:
            type: object
          spec:
            description: ResourceGraphDefinitionSpec defines the desired state of
              ResourceGraphDefinition
            properties:
<<<<<<< HEAD
              defaultServiceAccounts:
                additionalProperties:
                  type: string
                description: |-
                  ServiceAccount configuration for controller impersonation.
                  Key is the namespace, value is the service account name to use.
                  Special key "*" defines the default service account for any
                  namespace not explicitly mapped.
                type: object
              reconcile:
                description: Reconcile defines the desired reconciliation settings
                  for a ResourceGraphDefinition.
                properties:
                  instancePolicy:
                    default: Periodic
                    description: |-
                      InstancePolicy defines the reconciliation policy for the instances
                      created from the ResourceGraphDefinition.
                      When set to "Periodic", or not set, the instances will be reconciled periodically.
                      When set to "Reactive", the instances will be reconciled when any changes are detected
                      on the resources owned by the instance. This change detection is achieved by watching
                      the resources owned by the instance and enqueueing a reconcile request for the controller
                      responsible for the instance.
                    enum:
                    - Periodic
                    - Reactive
                    type: string
                type: object
=======
>>>>>>> a260048f
              resources:
                description: The resources that are part of the resourcegraphdefinition.
                items:
                  properties:
                    externalRef:
                      description: |-
                        ExternalRef is a reference to an external resource.
                        It allows the user to specify the Kind, Version, Name and Namespace of the resource
                        to be read and used in the Graph.
                      properties:
                        apiVersion:
                          type: string
                        kind:
                          type: string
                        metadata:
                          properties:
                            name:
                              type: string
                            namespace:
                              type: string
                          required:
                          - name
                          - namespace
                          type: object
                      required:
                      - apiVersion
                      - kind
                      - metadata
                      type: object
                    id:
                      type: string
                    includeWhen:
                      items:
                        type: string
                      type: array
                    readyWhen:
                      items:
                        type: string
                      type: array
                    template:
                      type: object
                      x-kubernetes-preserve-unknown-fields: true
                  required:
                  - id
                  type: object
                  x-kubernetes-validations:
                  - message: exactly one of template or externalRef must be provided
                    rule: (has(self.template) && !has(self.externalRef)) || (!has(self.template)
                      && has(self.externalRef))
                type: array
              schema:
                description: |-
                  The schema of the resourcegraphdefinition, which includes the
                  apiVersion, kind, spec, status, types, and some validation
                  rules.
                properties:
                  additionalPrinterColumns:
                    description: |-
                      AdditionalPrinterColumns defines additional printer columns
                      that will be passed down to the created CRD. If set, no
                      default printer columns will be added to the created CRD,
                      and if default printer columns need to be retained, they
                      need to be added explicitly.
                    items:
                      description: CustomResourceColumnDefinition specifies a column
                        for server side printing.
                      properties:
                        description:
                          description: description is a human readable description
                            of this column.
                          type: string
                        format:
                          description: |-
                            format is an optional OpenAPI type definition for this column. The 'name' format is applied
                            to the primary identifier column to assist in clients identifying column is the resource name.
                            See https://github.com/OAI/OpenAPI-Specification/blob/master/versions/2.0.md#data-types for details.
                          type: string
                        jsonPath:
                          description: |-
                            jsonPath is a simple JSON path (i.e. with array notation) which is evaluated against
                            each custom resource to produce the value for this column.
                          type: string
                        name:
                          description: name is a human readable name for the column.
                          type: string
                        priority:
                          description: |-
                            priority is an integer defining the relative importance of this column compared to others. Lower
                            numbers are considered higher priority. Columns that may be omitted in limited space scenarios
                            should be given a priority greater than 0.
                          format: int32
                          type: integer
                        type:
                          description: |-
                            type is an OpenAPI type definition for this column.
                            See https://github.com/OAI/OpenAPI-Specification/blob/master/versions/2.0.md#data-types for details.
                          type: string
                      required:
                      - jsonPath
                      - name
                      - type
                      type: object
                    type: array
                  apiVersion:
                    description: |-
                      The APIVersion of the resourcegraphdefinition. This is used to generate
                      and create the CRD for the resourcegraphdefinition.
                    pattern: ^v[0-9]+(alpha[0-9]+|beta[0-9]+)?$
                    type: string
                    x-kubernetes-validations:
                    - message: apiVersion is immutable
                      rule: self == oldSelf
                  group:
                    default: kro.run
                    description: |-
                      The group of the resourcegraphdefinition. This is used to set the API group
                      of the generated CRD. If omitted, it defaults to "kro.run".
                    type: string
                  kind:
                    description: |-
                      The kind of the resourcegraphdefinition. This is used to generate
                      and create the CRD for the resourcegraphdefinition.
                    pattern: ^[A-Z][a-zA-Z0-9]{0,62}$
                    type: string
                    x-kubernetes-validations:
                    - message: kind is immutable
                      rule: self == oldSelf
                  spec:
                    description: |-
                      The spec of the resourcegraphdefinition. Typically, this is the spec of
                      the CRD that the resourcegraphdefinition is managing. This is adhering
                      to the SimpleSchema spec
                    type: object
                    x-kubernetes-preserve-unknown-fields: true
                  status:
                    description: |-
                      The status of the resourcegraphdefinition. This is the status of the CRD
                      that the resourcegraphdefinition is managing. This is adhering to the
                      SimpleSchema spec.
                    type: object
                    x-kubernetes-preserve-unknown-fields: true
                  types:
                    description: |-
                      Types is a map of custom type definitions. These can be used in the spec
                      of the resourcegraphdefinition. Each type definition is also adhering to
                      the SimpleSchema spec.
                    type: object
                    x-kubernetes-preserve-unknown-fields: true
                  validation:
                    description: |-
                      Validation is a list of validation rules that are applied to the
                      resourcegraphdefinition.
                    items:
                      properties:
                        expression:
                          type: string
                        message:
                          type: string
                      type: object
                    type: array
                required:
                - apiVersion
                - kind
                type: object
            required:
            - schema
            type: object
          status:
            description: ResourceGraphDefinitionStatus defines the observed state
              of ResourceGraphDefinition
            properties:
              conditions:
                description: Conditions represent the latest available observations
                  of an object's state
                items:
                  description: |-
                    Condition is the common struct used by all CRDs managed by ACK service
                    controllers to indicate terminal states  of the CR and its backend AWS
                    service API resource
                  properties:
                    lastTransitionTime:
                      description: Last time the condition transitioned from one status
                        to another.
                      format: date-time
                      type: string
                    message:
                      description: A human-readable message indicating details about
                        the transition.
                      type: string
                    observedGeneration:
                      description: |-
                        observedGeneration represents the .metadata.generation that the condition was set based upon.
                        For instance, if .metadata.generation is currently 12, but the .status.conditions[x].observedGeneration is 9, the condition is out of date
                        with respect to the current state of the instance.
                      format: int64
                      minimum: 0
                      type: integer
                    reason:
                      description: The reason for the condition's last transition.
                      type: string
                    status:
                      description: Status of the condition, one of True, False, Unknown.
                      type: string
                    type:
                      description: Type is the type of the Condition
                      type: string
                  required:
                  - status
                  - type
                  type: object
                type: array
              resources:
                description: Resources represents the resources, and their information
                  (dependencies for now)
                items:
                  description: |-
                    ResourceInformation defines the information about a resource
                    in the resourcegraphdefinition
                  properties:
                    dependencies:
                      description: Dependencies represents the resource dependencies
                        of a resource graph definition
                      items:
                        description: |-
                          Dependency defines the dependency a resource has observed
                          from the resources it points to based on expressions
                        properties:
                          id:
                            description: ID represents the id of the dependency resource
                            type: string
                        type: object
                      type: array
                    id:
                      description: ID represents the id of the resources we're providing
                        information for
                      type: string
                  type: object
                type: array
              state:
                description: State is the state of the resourcegraphdefinition
                type: string
              topologicalOrder:
                description: TopologicalOrder is the topological order of the resourcegraphdefinition
                  graph
                items:
                  type: string
                type: array
            type: object
        type: object
    served: true
    storage: true
    subresources:
      status: {}<|MERGE_RESOLUTION|>--- conflicted
+++ resolved
@@ -60,16 +60,6 @@
             description: ResourceGraphDefinitionSpec defines the desired state of
               ResourceGraphDefinition
             properties:
-<<<<<<< HEAD
-              defaultServiceAccounts:
-                additionalProperties:
-                  type: string
-                description: |-
-                  ServiceAccount configuration for controller impersonation.
-                  Key is the namespace, value is the service account name to use.
-                  Special key "*" defines the default service account for any
-                  namespace not explicitly mapped.
-                type: object
               reconcile:
                 description: Reconcile defines the desired reconciliation settings
                   for a ResourceGraphDefinition.
@@ -89,8 +79,6 @@
                     - Reactive
                     type: string
                 type: object
-=======
->>>>>>> a260048f
               resources:
                 description: The resources that are part of the resourcegraphdefinition.
                 items:
