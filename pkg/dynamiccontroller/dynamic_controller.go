// Copyright 2025 The Kubernetes Authors.
//
// Licensed under the Apache License, Version 2.0 (the "License");
// you may not use this file except in compliance with the License.
// You may obtain a copy of the License at
//
//     http://www.apache.org/licenses/LICENSE-2.0
//
// Unless required by applicable law or agreed to in writing, software
// distributed under the License is distributed on an "AS IS" BASIS,
// WITHOUT WARRANTIES OR CONDITIONS OF ANY KIND, either express or implied.
// See the License for the specific language governing permissions and
// limitations under the License.

// Package dynamiccontroller provides a flexible and efficient solution for
// managing multiple GroupVersionResources (GVRs) in a Kubernetes environment.
// It implements a single controller capable of dynamically handling various
// resource types concurrently, adapting to runtime changes without system restarts.
package dynamiccontroller

import (
	"context"
	"fmt"
	"strings"
	"sync"
	"time"

	"github.com/go-logr/logr"
	"github.com/kro-run/kro/pkg/dynamiccontroller/internal"
	"golang.org/x/time/rate"
	apierrors "k8s.io/apimachinery/pkg/api/errors"
	"k8s.io/apimachinery/pkg/api/meta"
	metav1 "k8s.io/apimachinery/pkg/apis/meta/v1"
	"k8s.io/apimachinery/pkg/runtime/schema"
	"k8s.io/apimachinery/pkg/types"
	utilruntime "k8s.io/apimachinery/pkg/util/runtime"
	"k8s.io/apimachinery/pkg/util/wait"
	k8smetadata "k8s.io/client-go/metadata"
	"k8s.io/client-go/tools/cache"
	"k8s.io/client-go/util/workqueue"
	ctrl "sigs.k8s.io/controller-runtime"

	"github.com/kubernetes-sigs/kro/pkg/metadata"
	"github.com/kubernetes-sigs/kro/pkg/requeue"
)

// Config holds the configuration for DynamicController.
type Config struct {
	Workers         int
	ResyncPeriod    time.Duration
	QueueMaxRetries int
	ShutdownTimeout time.Duration
	MinRetryDelay   time.Duration
	MaxRetryDelay   time.Duration
	RateLimit       int
	BurstLimit      int
}

type Handler func(ctx context.Context, req ctrl.Request) error

// ObjectIdentifiers holds the key and GVR of the object to reconcile.
type ObjectIdentifiers struct {
	NamespacedKey string
	GVR           schema.GroupVersionResource
}

// registration tracks one parent GVR registration and its child handler IDs.
// Each parent may own one "parent handler" and multiple "child handlers".
type registration struct {
	parentGVR schema.GroupVersionResource

	parentHandlerID string
	childHandlerIDs map[schema.GroupVersionResource]string
}

// DynamicController manages all handlers and informers.
// It uses two levels of locking:
//
//  1. dc.mu protects *global maps* (watches and registrations).
//     This ensures consistency when adding/removing GVRs or
//     attaching/detaching children.
//
//  2. Each perGVRWatch has its own w.mu to protect *per-informer state*
//     (handler map). This allows concurrent updates to
//     different GVRs without blocking each other.
type DynamicController struct {
	config Config
	log    logr.Logger

	client k8smetadata.Interface

	// Map of active informers per GVR.
	// Guarded by mu.
	watches map[schema.GroupVersionResource]*internal.LazyInformer
	// Map of parent registrations per GVR.
	// Guarded by mu.
	registrations map[schema.GroupVersionResource]*registration
	// Global mutex protecting watches and registrations.
	// Required because StartServingGVK and StopServiceGVK may run concurrently,
	// and because Run or gracefulShutdown may also traverse these maps.
	mu sync.Mutex

	// Latest handler for each parent GVR used by syncFunc.
	handlers sync.Map // map[schema.GroupVersionResource]Handler (thread-safe on its own)
	queue    workqueue.TypedRateLimitingInterface[ObjectIdentifiers]

	// Parent run context, inherited by all informer stop contexts.
	// set by Run
	ctx context.Context
}

// NewDynamicController creates a new DynamicController.
func NewDynamicController(
	log logr.Logger,
	config Config,
	kubeClient k8smetadata.Interface,
) *DynamicController {
	logger := log.WithName("dynamic-controller")

	return &DynamicController{
		config:        config,
		log:           logger,
		client:        kubeClient,
		watches:       make(map[schema.GroupVersionResource]*internal.LazyInformer),
		registrations: make(map[schema.GroupVersionResource]*registration),
		queue: workqueue.NewTypedRateLimitingQueueWithConfig(workqueue.NewTypedMaxOfRateLimiter(
			workqueue.NewTypedItemExponentialFailureRateLimiter[ObjectIdentifiers](config.MinRetryDelay, config.MaxRetryDelay),
			&workqueue.TypedBucketRateLimiter[ObjectIdentifiers]{Limiter: rate.NewLimiter(rate.Limit(config.RateLimit), config.BurstLimit)},
		), workqueue.TypedRateLimitingQueueConfig[ObjectIdentifiers]{Name: "dynamic-controller-queue"}),
	}
}

// Start starts workers and blocks until ctx.Done().
func (dc *DynamicController) Start(ctx context.Context) error {
	if dc.ctx != nil {
		return fmt.Errorf("already running")
	}

	defer utilruntime.HandleCrash()

	dc.log.Info("Starting dynamic controller")
	defer dc.log.Info("Shutting down dynamic controller")

	dc.ctx = ctx

	// Workers.
	for i := 0; i < dc.config.Workers; i++ {
		go wait.UntilWithContext(ctx, dc.worker, time.Second)
	}

	<-ctx.Done()
	return dc.gracefulShutdown(dc.config.ShutdownTimeout)
}

func (dc *DynamicController) worker(ctx context.Context) {
	for dc.processNextWorkItem(ctx) {
	}
}

func (dc *DynamicController) processNextWorkItem(ctx context.Context) bool {
	item, shutdown := dc.queue.Get()
	if shutdown {
		return false
	}
	defer dc.queue.Done(item)

	// metric: queueLength
	queueLength.Set(float64(dc.queue.Len()))

	handler, ok := dc.handlers.Load(item.GVR)
	if !ok {
		// this can happen if the handler was removed and we still have items in flight in the queue.
		dc.log.V(1).Info("handler for gvr no longer exists, dropping item", "item", item)
		dc.queue.Forget(item)
		return true
	}

	err := dc.syncFunc(ctx, item, handler.(Handler))
	if err == nil || apierrors.IsNotFound(err) {
		dc.queue.Forget(item)
		return true
	}

	gvrKey := item.GVR.String()

	switch typedErr := err.(type) {
	case *requeue.NoRequeue:
		dc.log.Error(typedErr, "Error syncing item, not requeuing", "item", item)
		requeueTotal.WithLabelValues(gvrKey, "no_requeue").Inc()
		dc.queue.Forget(item)
	case *requeue.RequeueNeeded:
		dc.log.V(1).Info("Requeue needed", "item", item, "error", typedErr)
		requeueTotal.WithLabelValues(gvrKey, "requeue").Inc()
		dc.queue.Add(item)
	case *requeue.RequeueNeededAfter:
		dc.log.V(1).Info("Requeue needed after delay", "item", item, "error", typedErr, "delay", typedErr.Duration())
		requeueTotal.WithLabelValues(gvrKey, "requeue_after").Inc()
		dc.queue.AddAfter(item, typedErr.Duration())
	default:
		requeueTotal.WithLabelValues(gvrKey, "rate_limited").Inc()
		if dc.queue.NumRequeues(item) < dc.config.QueueMaxRetries {
			dc.log.Error(err, "Error syncing item, requeuing with rate limit", "item", item)
			dc.queue.AddRateLimited(item)
		} else {
			dc.log.Error(err, "Dropping item from queue after max retries", "item", item)
			dc.queue.Forget(item)
		}
	}

	return true
}

<<<<<<< HEAD
func (dc *DynamicController) syncFunc(ctx context.Context, oi ObjectIdentifiers, handler Handler) error {
	gvrKey := oi.GVR.String()
	dc.log.V(1).Info("Syncing resourcegraphdefinition instance request", "gvr", gvrKey, "namespacedKey", oi.NamespacedKey)
=======
// syncFunc reconciles a single item.
func (dc *DynamicController) syncFunc(ctx context.Context, oi ObjectIdentifiers) error {
	gvrKey := fmt.Sprintf("%s/%s/%s", oi.GVR.Group, oi.GVR.Version, oi.GVR.Resource)
	dc.log.V(1).Info("Syncing object", "gvr", gvrKey, "namespacedKey", oi.NamespacedKey)
>>>>>>> a260048f

	startTime := time.Now()
	defer func() {
		duration := time.Since(startTime)
		reconcileDuration.WithLabelValues(gvrKey).Observe(duration.Seconds())
		reconcileTotal.WithLabelValues(gvrKey).Inc()
<<<<<<< HEAD
		dc.log.V(1).Info("Finished syncing resourcegraphdefinition instance request",
			"gvr", gvrKey, "namespacedKey", oi.NamespacedKey, "duration", duration)
	}()

	err := handler(ctx, ctrl.Request{NamespacedName: types.NamespacedName{Name: oi.NamespacedKey}})
=======
		dc.log.V(1).Info("Finished syncing object",
			"gvr", gvrKey,
			"namespacedKey", oi.NamespacedKey,
			"duration", duration)
	}()

	genericHandler, ok := dc.handlers.Load(oi.GVR)
	if !ok {
		// NOTE(a-hilaly): this might mean that the GVR is not registered, or the workflow operator
		// is not found. We should probably handle this in a better way.
		return fmt.Errorf("no handler found for GVR: %s", gvrKey)
	}

	// this is worth a panic if it fails...
	handlerFunc, ok := genericHandler.(Handler)
	if !ok {
		return fmt.Errorf("invalid handler type for GVR: %s", gvrKey)
	}

	nn := types.NamespacedName{}
	if parts := strings.Split(oi.NamespacedKey, "/"); len(parts) == 1 {
		nn.Name = parts[0]
	} else {
		nn.Namespace = parts[0]
		nn.Name = parts[1]
	}
	err := handlerFunc(ctx, ctrl.Request{NamespacedName: nn})
>>>>>>> a260048f
	if err != nil {
		handlerErrorsTotal.WithLabelValues(gvrKey).Inc()
	}
	return err
}

func (dc *DynamicController) enqueueParent(parentGVR schema.GroupVersionResource, obj interface{}, eventType string) {
	namespacedKey, err := cache.DeletionHandlingMetaNamespaceKeyFunc(obj)
	if err != nil {
		dc.log.Error(err, "Failed to get key for object", "eventType", eventType)
		return
	}

	oi := ObjectIdentifiers{NamespacedKey: namespacedKey, GVR: parentGVR}
	dc.log.V(1).Info("Enqueueing object", "objectIdentifiers", oi, "eventType", eventType)

	informerEventsTotal.WithLabelValues(parentGVR.String(), eventType).Inc()
	dc.queue.Add(oi)
}

func (dc *DynamicController) updateFunc(parentGVR schema.GroupVersionResource, oldObj, newObj interface{}) {
	newMeta, ok := newObj.(*metav1.PartialObjectMetadata)
	if !ok {
		dc.log.Error(nil, "failed to cast new object to PartialObjectMetadata")
		return
	}
	oldMeta, ok := oldObj.(*metav1.PartialObjectMetadata)
	if !ok {
		dc.log.Error(nil, "failed to cast old object to PartialObjectMetadata")
		return
	}
	if newMeta.GetGeneration() == oldMeta.GetGeneration() {
		dc.log.V(2).Info("Skipping update due to unchanged generation",
			"name", newMeta.GetName(), "namespace", newMeta.GetNamespace(), "generation", newMeta.GetGeneration())
		return
	}
	dc.enqueueParent(parentGVR, newObj, "update")
}

// StartServingGVK registers parent and children via reconciliation.
func (dc *DynamicController) StartServingGVK(
	_ context.Context,
	parent schema.GroupVersionResource,
	instanceHandler Handler,
	resourceGVRsToWatch []schema.GroupVersionResource,
) error {
	dc.mu.Lock()
	defer dc.mu.Unlock()

	reg, exists := dc.registrations[parent]
	if !exists {
		reg = &registration{
			parentGVR:       parent,
			childHandlerIDs: make(map[schema.GroupVersionResource]string),
		}
		dc.registrations[parent] = reg
	}

	if err := dc.reconcileParentLocked(parent, instanceHandler, reg); err != nil {
		return err
	}
	if err := dc.reconcileChildrenLocked(parent, resourceGVRsToWatch, reg); err != nil {
		return err
	}

	// kick reconciliation for existing parent objects
	if w, ok := dc.watches[parent]; ok && !w.Informer().IsStopped() {
		// Use informer cache if running to repopulate the queue.
		for _, obj := range w.Informer().GetStore().List() {
			dc.enqueueParent(parent, obj, "update")
		}
	}

	dc.log.V(1).Info("Successfully registered GVR", "gvr", parent)
	return nil
}

<<<<<<< HEAD
// StopServiceGVK clears parent and children and drops any queued items for the parent GVR.
func (dc *DynamicController) StopServiceGVK(_ context.Context, parent schema.GroupVersionResource) error {
	dc.mu.Lock()
	defer dc.mu.Unlock()

	reg, exists := dc.registrations[parent]
	if !exists {
=======
// Register registers a new GVK to the informers map safely.
func (dc *DynamicController) Register(ctx context.Context, gvr schema.GroupVersionResource, handler Handler) error {
	dc.log.V(1).Info("Registering new GVK", "gvr", gvr)

	_, exists := dc.informers.Load(gvr)
	if exists {
		// Even thought the informer is already registered, we should still
		// update the handler, as it might have changed.
		dc.handlers.Store(gvr, handler)
		// trigger reconciliation of the corresponding gvr's
		objs, err := dc.kubeClient.Resource(gvr).Namespace("").List(ctx, metav1.ListOptions{})
		if err != nil {
			return fmt.Errorf("failed to list objects for GVR %s: %w", gvr, err)
		}
		for _, obj := range objs.Items {
			dc.enqueueObject(&obj, "update")
		}
>>>>>>> a260048f
		return nil
	}

	if err := dc.reconcileChildrenLocked(parent, nil, reg); err != nil {
		dc.log.Error(err, "failed to detach children", "parent", parent)
	}
	if err := dc.reconcileParentLocked(parent, nil, reg); err != nil {
		dc.log.Error(err, "failed to detach parent", "parent", parent)
	}

	delete(dc.registrations, parent)

	dc.log.V(1).Info("Successfully unregistered GVR", "gvr", parent)
	return nil
}

<<<<<<< HEAD
// ----- internal helpers -----

func (dc *DynamicController) ensureWatchLocked(
	gvr schema.GroupVersionResource,
) *internal.LazyInformer {
	if w, ok := dc.watches[gvr]; ok {
		return w
	}

	// Create per-GVR watch wrapper (informer created lazily on first handler)
	w := internal.NewLazyInformer(dc.ctx, dc.client, gvr, dc.config.ResyncPeriod, nil)
	dc.watches[gvr] = w
	return w
}

// reconcileParentLocked ensures a parent watch exists and has exactly one handler.
// If instanceHandler is nil, the parent handler is removed.
// Must be called with dc.mu held.
func (dc *DynamicController) reconcileParentLocked(
	parent schema.GroupVersionResource,
	instanceHandler Handler,
	reg *registration,
) error {
	if instanceHandler == nil {
		// remove parent handler if present
		if reg.parentHandlerID != "" {
			if w, ok := dc.watches[parent]; ok {
				stopped, err := w.RemoveHandler(reg.parentHandlerID)
				if err != nil {
					return fmt.Errorf("remove parent handler %s: %w", parent, err)
				}
				if stopped {
					delete(dc.watches, parent)
				}
			}
			reg.parentHandlerID = ""
			dc.handlers.Delete(parent)
			gvrCount.Dec()
			dc.log.V(1).Info("Detached parent", "gvr", parent)
		}
=======
// Deregister safely removes a GVK from the controller and cleans up associated resources.
func (dc *DynamicController) Deregister(ctx context.Context, gvr schema.GroupVersionResource) error {
	dc.log.Info("Unregistering GVK", "gvr", gvr)

	// Retrieve the informer
	informerObj, ok := dc.informers.Load(gvr)
	if !ok {
		dc.log.V(1).Info("GVK not registered, nothing to deregister", "gvr", gvr)
>>>>>>> a260048f
		return nil
	}

	// ensure watch
	w := dc.ensureWatchLocked(parent)

	// create handler if missing
	if reg.parentHandlerID == "" {
		handlerID := "parent:" + parent.String()
		if err := w.AddHandler(handlerID, cache.ResourceEventHandlerFuncs{
			AddFunc:    func(obj interface{}) { dc.enqueueParent(parent, obj, "add") },
			UpdateFunc: func(oldObj, newObj interface{}) { dc.updateFunc(parent, oldObj, newObj) },
			DeleteFunc: func(obj interface{}) { dc.enqueueParent(parent, obj, "delete") },
		}); err != nil {
			return fmt.Errorf("add parent handler %s: %w", parent, err)
		}
		reg.parentHandlerID = handlerID
		gvrCount.Inc()
		dc.log.V(1).Info("Attached parent", "gvr", parent)
	}

	// always update latest handler
	dc.handlers.Store(parent, instanceHandler)

	return nil
}

// reconcileChildrenLocked ensures that reg.childHandlerIDs matches the desired set.
// Must be called with dc.mu held.
func (dc *DynamicController) reconcileChildrenLocked(
	parent schema.GroupVersionResource,
	desired []schema.GroupVersionResource,
	reg *registration,
) error {
	desiredSet := make(map[schema.GroupVersionResource]struct{}, len(desired))
	for _, g := range desired {
		desiredSet[g] = struct{}{}
	}

	// remove obsolete
	for child, id := range reg.childHandlerIDs {
		if _, keep := desiredSet[child]; !keep {
			if w, ok := dc.watches[child]; ok {
				stopped, err := w.RemoveHandler(id)
				if err != nil {
					return fmt.Errorf("remove child handler %s: %w", child, err)
				}
				if stopped {
					delete(dc.watches, child)
				}
			}
			delete(reg.childHandlerIDs, child)
			dc.log.V(1).Info("Detached child", "parent", parent, "gvr", child)
		}
	}

	// add missing
	for child := range desiredSet {
		if _, exists := reg.childHandlerIDs[child]; exists {
			continue
		}
		w := dc.ensureWatchLocked(child)
		handlerID := "child:" + parent.String() + "->" + child.String()
		if err := w.AddHandler(handlerID, dc.handlerForChildGVR(parent, child)); err != nil {
			return fmt.Errorf("add child handler %s: %w", child, err)
		}
		reg.childHandlerIDs[child] = handlerID
		dc.log.V(1).Info("Attached child", "parent", parent, "gvr", child)
	}

	return nil
}

func (dc *DynamicController) gracefulShutdown(timeout time.Duration) error {
	dc.log.Info("Starting graceful shutdown")

	dc.mu.Lock()
	for gvr, w := range dc.watches {
		dc.log.V(1).Info("Stopping watch", "gvr", gvr)
		w.Shutdown()
	}
	dc.mu.Unlock()

	done := make(chan struct{})
	go func() {
		dc.queue.ShutDown()
		close(done)
	}()

	select {
	case <-done:
		dc.log.Info("Queue shut down, all watches stopped")
		return nil
	case <-time.After(timeout):
		err := fmt.Errorf("timeout after %s during shutdown", timeout)
		dc.log.Error(err, "Graceful shutdown timed out")
		return err
	}
}

func (dc *DynamicController) handlerForChildGVR(parent, child schema.GroupVersionResource) cache.ResourceEventHandler {
	handle := func(obj interface{}, eventType string) {
		objMeta, err := meta.Accessor(obj)
		if err != nil {
			dc.log.Error(err, "failed to get metadata accessor for object", "eventType", eventType)
			return
		}
		lbls := objMeta.GetLabels()
		owned, ok := lbls[metadata.OwnedLabel]
		if !ok || owned != "true" {
			return
		}
		name, ok := lbls[metadata.InstanceLabel]
		if !ok {
			return
		}
		namespace, ok := lbls[metadata.InstanceNamespaceLabel]
		if !ok {
			return
		}

		parentGVK := metadata.GVRtoGVK(parent)
		pom := &metav1.PartialObjectMetadata{}
		pom.SetGroupVersionKind(parentGVK)
		pom.SetName(name)
		pom.SetNamespace(namespace)

		dc.log.V(1).Info("Child triggered parent reconciliation",
			"parent", parent.String(),
			"child", child.String(),
			"eventType", eventType,
			"childName", objMeta.GetName(),
			"childNamespace", objMeta.GetNamespace(),
			"targetName", name,
			"targetNamespace", namespace,
		)
		dc.enqueueParent(parent, pom, eventType)
	}
	return cache.ResourceEventHandlerFuncs{
		AddFunc:    func(obj interface{}) { handle(obj, "add") },
		UpdateFunc: func(oldObj, newObj interface{}) { handle(newObj, "update") },
		DeleteFunc: func(obj interface{}) { handle(obj, "delete") },
	}
}<|MERGE_RESOLUTION|>--- conflicted
+++ resolved
@@ -21,12 +21,10 @@
 import (
 	"context"
 	"fmt"
-	"strings"
 	"sync"
 	"time"
 
 	"github.com/go-logr/logr"
-	"github.com/kro-run/kro/pkg/dynamiccontroller/internal"
 	"golang.org/x/time/rate"
 	apierrors "k8s.io/apimachinery/pkg/api/errors"
 	"k8s.io/apimachinery/pkg/api/meta"
@@ -40,6 +38,7 @@
 	"k8s.io/client-go/util/workqueue"
 	ctrl "sigs.k8s.io/controller-runtime"
 
+	"github.com/kubernetes-sigs/kro/pkg/dynamiccontroller/internal"
 	"github.com/kubernetes-sigs/kro/pkg/metadata"
 	"github.com/kubernetes-sigs/kro/pkg/requeue"
 )
@@ -210,57 +209,20 @@
 	return true
 }
 
-<<<<<<< HEAD
 func (dc *DynamicController) syncFunc(ctx context.Context, oi ObjectIdentifiers, handler Handler) error {
-	gvrKey := oi.GVR.String()
-	dc.log.V(1).Info("Syncing resourcegraphdefinition instance request", "gvr", gvrKey, "namespacedKey", oi.NamespacedKey)
-=======
-// syncFunc reconciles a single item.
-func (dc *DynamicController) syncFunc(ctx context.Context, oi ObjectIdentifiers) error {
 	gvrKey := fmt.Sprintf("%s/%s/%s", oi.GVR.Group, oi.GVR.Version, oi.GVR.Resource)
 	dc.log.V(1).Info("Syncing object", "gvr", gvrKey, "namespacedKey", oi.NamespacedKey)
->>>>>>> a260048f
 
 	startTime := time.Now()
 	defer func() {
 		duration := time.Since(startTime)
 		reconcileDuration.WithLabelValues(gvrKey).Observe(duration.Seconds())
 		reconcileTotal.WithLabelValues(gvrKey).Inc()
-<<<<<<< HEAD
-		dc.log.V(1).Info("Finished syncing resourcegraphdefinition instance request",
+		dc.log.V(1).Info("Finished syncing object",
 			"gvr", gvrKey, "namespacedKey", oi.NamespacedKey, "duration", duration)
 	}()
 
 	err := handler(ctx, ctrl.Request{NamespacedName: types.NamespacedName{Name: oi.NamespacedKey}})
-=======
-		dc.log.V(1).Info("Finished syncing object",
-			"gvr", gvrKey,
-			"namespacedKey", oi.NamespacedKey,
-			"duration", duration)
-	}()
-
-	genericHandler, ok := dc.handlers.Load(oi.GVR)
-	if !ok {
-		// NOTE(a-hilaly): this might mean that the GVR is not registered, or the workflow operator
-		// is not found. We should probably handle this in a better way.
-		return fmt.Errorf("no handler found for GVR: %s", gvrKey)
-	}
-
-	// this is worth a panic if it fails...
-	handlerFunc, ok := genericHandler.(Handler)
-	if !ok {
-		return fmt.Errorf("invalid handler type for GVR: %s", gvrKey)
-	}
-
-	nn := types.NamespacedName{}
-	if parts := strings.Split(oi.NamespacedKey, "/"); len(parts) == 1 {
-		nn.Name = parts[0]
-	} else {
-		nn.Namespace = parts[0]
-		nn.Name = parts[1]
-	}
-	err := handlerFunc(ctx, ctrl.Request{NamespacedName: nn})
->>>>>>> a260048f
 	if err != nil {
 		handlerErrorsTotal.WithLabelValues(gvrKey).Inc()
 	}
@@ -300,8 +262,8 @@
 	dc.enqueueParent(parentGVR, newObj, "update")
 }
 
-// StartServingGVK registers parent and children via reconciliation.
-func (dc *DynamicController) StartServingGVK(
+// Register registers parent and children via reconciliation.
+func (dc *DynamicController) Register(
 	_ context.Context,
 	parent schema.GroupVersionResource,
 	instanceHandler Handler,
@@ -338,33 +300,13 @@
 	return nil
 }
 
-<<<<<<< HEAD
-// StopServiceGVK clears parent and children and drops any queued items for the parent GVR.
-func (dc *DynamicController) StopServiceGVK(_ context.Context, parent schema.GroupVersionResource) error {
+// Deregister clears parent and children and drops any queued items for the parent GVR.
+func (dc *DynamicController) Deregister(_ context.Context, parent schema.GroupVersionResource) error {
 	dc.mu.Lock()
 	defer dc.mu.Unlock()
 
 	reg, exists := dc.registrations[parent]
 	if !exists {
-=======
-// Register registers a new GVK to the informers map safely.
-func (dc *DynamicController) Register(ctx context.Context, gvr schema.GroupVersionResource, handler Handler) error {
-	dc.log.V(1).Info("Registering new GVK", "gvr", gvr)
-
-	_, exists := dc.informers.Load(gvr)
-	if exists {
-		// Even thought the informer is already registered, we should still
-		// update the handler, as it might have changed.
-		dc.handlers.Store(gvr, handler)
-		// trigger reconciliation of the corresponding gvr's
-		objs, err := dc.kubeClient.Resource(gvr).Namespace("").List(ctx, metav1.ListOptions{})
-		if err != nil {
-			return fmt.Errorf("failed to list objects for GVR %s: %w", gvr, err)
-		}
-		for _, obj := range objs.Items {
-			dc.enqueueObject(&obj, "update")
-		}
->>>>>>> a260048f
 		return nil
 	}
 
@@ -381,7 +323,6 @@
 	return nil
 }
 
-<<<<<<< HEAD
 // ----- internal helpers -----
 
 func (dc *DynamicController) ensureWatchLocked(
@@ -422,16 +363,6 @@
 			gvrCount.Dec()
 			dc.log.V(1).Info("Detached parent", "gvr", parent)
 		}
-=======
-// Deregister safely removes a GVK from the controller and cleans up associated resources.
-func (dc *DynamicController) Deregister(ctx context.Context, gvr schema.GroupVersionResource) error {
-	dc.log.Info("Unregistering GVK", "gvr", gvr)
-
-	// Retrieve the informer
-	informerObj, ok := dc.informers.Load(gvr)
-	if !ok {
-		dc.log.V(1).Info("GVK not registered, nothing to deregister", "gvr", gvr)
->>>>>>> a260048f
 		return nil
 	}
 
