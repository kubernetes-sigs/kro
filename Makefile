--- conflicted
+++ resolved
@@ -94,9 +94,9 @@
 	go vet ./...
 
 .PHONY: test
-test: manifests generate fmt vet envtest ## Run tests. Use WHAT=unit or WHAT=integration
+test: manifests generate fmt vet ## Run tests. Use WHAT=unit or WHAT=integration
 ifeq ($(WHAT),integration)
-	KUBEBUILDER_ASSETS="$(shell $(ENVTEST) use $(ENVTEST_VERSION) --bin-dir $(LOCALBIN) -p path)" go test -v ./test/integration/suites/... -coverprofile integration-cover.out
+	go test -v ./test/integration/suites/... -coverprofile integration-cover.out
 else ifeq ($(WHAT),unit)
 	go test -v ./pkg/... -coverprofile unit-cover.out
 else
@@ -179,9 +179,6 @@
 KO_VERSION ?= v0.17.1
 KUSTOMIZE_VERSION ?= v5.2.1
 CONTROLLER_TOOLS_VERSION ?= v0.16.2
-<<<<<<< HEAD
-ENVTEST_VERSION ?= 1.31.x
-=======
 CHAINSAW_VERSION ?= v0.2.12
 
 .PHONY: chainsaw
@@ -193,7 +190,6 @@
 	fi
 	test -s $(LOCALBIN)/chainsaw || GOBIN=$(LOCALBIN) GO111MODULE=on go install github.com/kyverno/chainsaw@$(CHAINSAW_VERSION)
 
->>>>>>> 91d2ec17
 
 .PHONY: ko
 ko: $(KO) ## Download ko locally if necessary. If wrong version is installed, it will be removed before downloading.
@@ -218,11 +214,6 @@
 $(CONTROLLER_GEN): $(LOCALBIN)
 	test -s $(LOCALBIN)/controller-gen && $(LOCALBIN)/controller-gen --version | grep -q $(CONTROLLER_TOOLS_VERSION) || \
 	GOBIN=$(LOCALBIN) go install sigs.k8s.io/controller-tools/cmd/controller-gen@$(CONTROLLER_TOOLS_VERSION)
-
-.PHONY: envtest
-envtest: $(ENVTEST) ## Download envtest-setup locally if necessary.
-$(ENVTEST): $(LOCALBIN)
-	test -s $(LOCALBIN)/setup-envtest || GOBIN=$(LOCALBIN) $(GOPREFIX) go install sigs.k8s.io/controller-runtime/tools/setup-envtest@latest
 
 .PHONY: image
 build-image: ko ## Build the kro controller images using ko build
